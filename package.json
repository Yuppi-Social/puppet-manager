{
<<<<<<< HEAD
  "name": "@yuppi-social/puppet-manager",
  "version": "1.7.4",
=======
  "name": "@dark1zinn/puppet-manager",
  "version": "1.7.42",
>>>>>>> 356c9eb2
  "description": "A simplified Puppeteer management interface",
  "main": "dist/index.js",
  "types": "dist/index.d.ts",
  "type": "module",
  "files": [
    "dist"
  ],
  "repository": {
    "type": "git",
    "url": "git+https://github.com/Yuppi-Social/puppanel.git"
  },
  "scripts": {
    "build": "tsup",
    "test": "jest --detectOpenHandles",
    "load-env": "node -r dotenv/config -e \"console.log('Environment variables loaded from .env')\"",
    "publish": "bun run build && bun run load-env && npm publish --registry https://npm.pkg.github.com"
  },
  "publishConfig": {
    "registry": "https://npm.pkg.github.com"
  },
  "keywords": [
    "puppeteer",
    "automation",
    "browser"
  ],
  "author": {
    "name": "dark1zinn",
    "email": "edilsonjuininho154@gmail.com"
  },
  "license": "MIT",
  "devDependencies": {
    "@types/jest": "^29.5.0",
    "@types/node": "^18.0.0",
    "dotenv": "^16.4.7",
    "jest": "^29.5.0",
    "ts-jest": "^29.1.0",
    "ts-node": "^10.9.2",
    "tsup": "^8.4.0",
    "typescript": "^5.0.0"
  },
  "dependencies": {
    "puppeteer": "^24.4.0"
  },
  "peerDependencies": {
    "typescript": "^5.0.0"
  }
}<|MERGE_RESOLUTION|>--- conflicted
+++ resolved
@@ -1,11 +1,6 @@
 {
-<<<<<<< HEAD
   "name": "@yuppi-social/puppet-manager",
-  "version": "1.7.4",
-=======
-  "name": "@dark1zinn/puppet-manager",
   "version": "1.7.42",
->>>>>>> 356c9eb2
   "description": "A simplified Puppeteer management interface",
   "main": "dist/index.js",
   "types": "dist/index.d.ts",
