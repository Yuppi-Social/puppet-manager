--- conflicted
+++ resolved
@@ -1,11 +1,6 @@
 {
-<<<<<<< HEAD
   "name": "@yuppi-social/puppet-manager",
-  "version": "1.7.0",
-=======
-  "name": "@dark1zinn/puppet-manager",
   "version": "1.7.3",
->>>>>>> f95e7ad5
   "description": "A simplified Puppeteer management interface",
   "main": "dist/index.js",
   "types": "dist/index.d.ts",
